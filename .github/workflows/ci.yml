--- conflicted
+++ resolved
@@ -28,14 +28,12 @@
     - name: Download dependencies
       run: go mod download
 
-<<<<<<< HEAD
     - name: Install Ollama
       run: |
         curl -fsSL https://ollama.ai/install.sh | sh
 
     - name: Run tests
       run: go test -v ./...
-=======
     - name: Run go fmt check
       run: |
         if [ "$(gofmt -s -l . | wc -l)" -gt 0 ]; then
@@ -43,7 +41,6 @@
           gofmt -s -d .
           exit 1
         fi
->>>>>>> 8af9b1d7
 
     - name: Run go vet
       run: go vet ./...
